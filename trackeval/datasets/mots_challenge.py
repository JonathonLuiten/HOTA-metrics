import os
import csv
import configparser
import numpy as np
from scipy.optimize import linear_sum_assignment
from ._base_dataset import _BaseDataset
from .. import utils
from .. import _timing
from ..utils import TrackEvalException


class MOTSChallenge(_BaseDataset):
    """Dataset class for MOTS Challenge tracking"""

    @staticmethod
    def get_default_dataset_config():
        """Default class config values"""
        code_path = utils.get_code_path()
        default_config = {
            'GT_FOLDER': os.path.join(code_path, 'data/gt/mot_challenge/'),  # Location of GT data
            'TRACKERS_FOLDER': os.path.join(code_path, 'data/trackers/mot_challenge/'),  # Trackers location
            'OUTPUT_FOLDER': None,  # Where to save eval results (if None, same as TRACKERS_FOLDER)
            'TRACKERS_TO_EVAL': None,  # Filenames of trackers to eval (if None, all in folder)
            'CLASSES_TO_EVAL': ['pedestrian'],  # Valid: ['pedestrian']
            'SPLIT_TO_EVAL': 'train',  # Valid: 'train', 'test'
            'INPUT_AS_ZIP': False,  # Whether tracker input files are zipped
            'PRINT_CONFIG': True,  # Whether to print current config
            'TRACKER_SUB_FOLDER': 'data',  # Tracker files are in TRACKER_FOLDER/tracker_name/TRACKER_SUB_FOLDER
            'OUTPUT_SUB_FOLDER': '',  # Output files are saved in OUTPUT_FOLDER/tracker_name/OUTPUT_SUB_FOLDER
            'TRACKER_DISPLAY_NAMES': None,  # Names of trackers to display, if None: TRACKERS_TO_EVAL
            'SEQMAP_FOLDER': None,  # Where seqmaps are found (if None, GT_FOLDER/seqmaps)
            'SEQMAP_FILE': None,  # Directly specify seqmap file (if none use seqmap_folder/MOTS-split_to_eval)
            'SEQ_INFO': None,  # If not None, directly specify sequences to eval and their number of timesteps
            'GT_LOC_FORMAT': '{gt_folder}/{seq}/gt/gt.txt',  # '{gt_folder}/{seq}/gt/gt.txt'
            'SKIP_SPLIT_FOL': False,  # If False, data is in GT_FOLDER/MOTS-SPLIT_TO_EVAL/ and in
                                      # TRACKERS_FOLDER/MOTS-SPLIT_TO_EVAL/tracker/
                                      # If True, then the middle 'MOTS-split' folder is skipped for both.
        }
        return default_config

    def __init__(self, config=None):
        """Initialise dataset, checking that all required files are present"""
        super().__init__()
        # Fill non-given config values with defaults
        self.config = utils.init_config(config, self.get_default_dataset_config(), self.get_name())

        self.benchmark = 'MOTS'
        self.gt_set = self.benchmark + '-' + self.config['SPLIT_TO_EVAL']
        if not self.config['SKIP_SPLIT_FOL']:
            split_fol = self.gt_set
        else:
            split_fol = ''
        self.gt_fol = os.path.join(self.config['GT_FOLDER'], split_fol)
        self.tracker_fol = os.path.join(self.config['TRACKERS_FOLDER'], split_fol)
        self.should_classes_combine = False
        self.use_super_categories = False
        self.data_is_zipped = self.config['INPUT_AS_ZIP']

        self.output_fol = self.config['OUTPUT_FOLDER']
        if self.output_fol is None:
            self.output_fol = self.tracker_fol

        self.tracker_sub_fol = self.config['TRACKER_SUB_FOLDER']
        self.output_sub_fol = self.config['OUTPUT_SUB_FOLDER']

        # Get classes to eval
        self.valid_classes = ['pedestrian']
        self.class_list = [cls.lower() if cls.lower() in self.valid_classes else None
                           for cls in self.config['CLASSES_TO_EVAL']]
        if not all(self.class_list):
            raise TrackEvalException('Attempted to evaluate an invalid class. Only pedestrian class is valid.')
        self.class_name_to_class_id = {'pedestrian': '2', 'ignore': '10'}

        # Get sequences to eval and check gt files exist
        self.seq_list, self.seq_lengths = self._get_seq_info()
        if len(self.seq_list) < 1:
            raise TrackEvalException('No sequences are selected to be evaluated.')

        # Check gt files exist
        for seq in self.seq_list:
            if not self.data_is_zipped:
                curr_file = self.config["GT_LOC_FORMAT"].format(gt_folder=self.gt_fol, seq=seq)
                if not os.path.isfile(curr_file):
                    print('GT file not found ' + curr_file)
                    raise TrackEvalException('GT file not found for sequence: ' + seq)
        if self.data_is_zipped:
            curr_file = os.path.join(self.gt_fol, 'data.zip')
            if not os.path.isfile(curr_file):
                print('GT file not found ' + curr_file)
                raise TrackEvalException('GT file not found: ' + os.path.basename(curr_file))

        # Get trackers to eval
        if self.config['TRACKERS_TO_EVAL'] is None:
            self.tracker_list = os.listdir(self.tracker_fol)
        else:
            self.tracker_list = self.config['TRACKERS_TO_EVAL']

        if self.config['TRACKER_DISPLAY_NAMES'] is None:
            self.tracker_to_disp = dict(zip(self.tracker_list, self.tracker_list))
        elif (self.config['TRACKERS_TO_EVAL'] is not None) and (
                len(self.config['TRACKER_DISPLAY_NAMES']) == len(self.tracker_list)):
            self.tracker_to_disp = dict(zip(self.tracker_list, self.config['TRACKER_DISPLAY_NAMES']))
        else:
            raise TrackEvalException('List of tracker files and tracker display names do not match.')

        for tracker in self.tracker_list:
            if self.data_is_zipped:
                curr_file = os.path.join(self.tracker_fol, tracker, self.tracker_sub_fol + '.zip')
                if not os.path.isfile(curr_file):
                    print('Tracker file not found: ' + curr_file)
                    raise TrackEvalException('Tracker file not found: ' + tracker + '/' + os.path.basename(curr_file))
            else:
                for seq in self.seq_list:
                    curr_file = os.path.join(self.tracker_fol, tracker, self.tracker_sub_fol, seq + '.txt')
                    if not os.path.isfile(curr_file):
                        print('Tracker file not found: ' + curr_file)
                        raise TrackEvalException(
                            'Tracker file not found: ' + tracker + '/' + self.tracker_sub_fol + '/' + os.path.basename(
                                curr_file))

    def get_display_name(self, tracker):
        return self.tracker_to_disp[tracker]

    def _get_seq_info(self):
        seq_list = []
        seq_lengths = {}
        if self.config["SEQ_INFO"]:
            seq_list = list(self.config["SEQ_INFO"].keys())
            seq_lengths = self.config["SEQ_INFO"]
        else:
            if self.config["SEQMAP_FILE"]:
                seqmap_file = self.config["SEQMAP_FILE"]
            else:
                if self.config["SEQMAP_FOLDER"] is None:
                    seqmap_file = os.path.join(self.config['GT_FOLDER'], 'seqmaps', self.gt_set + '.txt')
                else:
                    seqmap_file = os.path.join(self.config["SEQMAP_FOLDER"], self.gt_set + '.txt')
            if not os.path.isfile(seqmap_file):
                print('no seqmap found: ' + seqmap_file)
                raise TrackEvalException('no seqmap found: ' + os.path.basename(seqmap_file))
            with open(seqmap_file) as fp:
                reader = csv.reader(fp)
                for i, row in enumerate(reader):
                    if i == 0 or row[0] == '':
                        continue
                    seq = row[0]
                    seq_list.append(seq)
                    ini_file = os.path.join(self.gt_fol, seq, 'seqinfo.ini')
                    if not os.path.isfile(ini_file):
                        raise TrackEvalException('ini file does not exist: ' + seq + '/' + os.path.basename(ini_file))
                    ini_data = configparser.ConfigParser()
                    ini_data.read(ini_file)
                    seq_lengths[seq] = int(ini_data['Sequence']['seqLength'])
        return seq_list, seq_lengths

    def _load_raw_file(self, tracker, seq, is_gt):
        """Load a file (gt or tracker) in the MOTS Challenge format

        If is_gt, this returns a dict which contains the fields:
        [gt_ids, gt_classes] : list (for each timestep) of 1D NDArrays (for each det).
        [gt_dets]: list (for each timestep) of lists of detections.
        [gt_ignore_region]: list (for each timestep) of masks for the ignore regions

        if not is_gt, this returns a dict which contains the fields:
        [tracker_ids, tracker_classes] : list (for each timestep) of 1D NDArrays (for each det).
        [tracker_dets]: list (for each timestep) of lists of detections.
        """

        # Only loaded when run to reduce minimum requirements
        from pycocotools import mask as mask_utils

        # File location
        if self.data_is_zipped:
            if is_gt:
                zip_file = os.path.join(self.gt_fol, 'data.zip')
            else:
                zip_file = os.path.join(self.tracker_fol, tracker, self.tracker_sub_fol + '.zip')
            file = seq + '.txt'
        else:
            zip_file = None
            if is_gt:
                file = self.config["GT_LOC_FORMAT"].format(gt_folder=self.gt_fol, seq=seq)
            else:
                file = os.path.join(self.tracker_fol, tracker, self.tracker_sub_fol, seq + '.txt')

        # Ignore regions
        if is_gt:
            crowd_ignore_filter = {2: ['10']}
        else:
            crowd_ignore_filter = None

        # Load raw data from text file
        read_data, ignore_data = self._load_simple_text_file(file, crowd_ignore_filter=crowd_ignore_filter,
                                                             is_zipped=self.data_is_zipped, zip_file=zip_file,
                                                             force_delimiters=' ')

        # Convert data to required format
        num_timesteps = self.seq_lengths[seq]
        data_keys = ['ids', 'classes', 'dets']
        if is_gt:
            data_keys += ['gt_ignore_region']
        raw_data = {key: [None] * num_timesteps for key in data_keys}
        for t in range(num_timesteps):
<<<<<<< HEAD
            time_key = str(t + 1)
=======
            time_key = str(t+1)
>>>>>>> 45e82859
            # list to collect all masks of a timestep to check for overlapping areas
            all_masks = []
            if time_key in read_data.keys():
                try:
                    raw_data['dets'][t] = [{'size': [int(region[3]), int(region[4])],
                                            'counts': region[5].encode(encoding='UTF-8')}
                                           for region in read_data[time_key]]
                    raw_data['ids'][t] = np.atleast_1d([region[1] for region in read_data[time_key]]).astype(int)
                    raw_data['classes'][t] = np.atleast_1d([region[2] for region in read_data[time_key]]).astype(int)
                    all_masks += raw_data['dets'][t]
                except IndexError:
                    self._raise_index_error(is_gt, tracker, seq)
                except ValueError:
                    self._raise_value_error(is_gt, tracker, seq)
            else:
                raw_data['dets'][t] = []
                raw_data['ids'][t] = np.empty(0).astype(int)
                raw_data['classes'][t] = np.empty(0).astype(int)
            if is_gt:
                if time_key in ignore_data.keys():
                    try:
                        time_ignore = [{'size': [int(region[3]), int(region[4])],
                                        'counts': region[5].encode(encoding='UTF-8')}
                                       for region in ignore_data[time_key]]
                        raw_data['gt_ignore_region'][t] = mask_utils.merge([mask for mask in time_ignore],
                                                                           intersect=False)
                        all_masks += [raw_data['gt_ignore_region'][t]]
                    except IndexError:
                        self._raise_index_error(is_gt, tracker, seq)
                    except ValueError:
                        self._raise_value_error(is_gt, tracker, seq)
                else:
                    raw_data['gt_ignore_region'][t] = mask_utils.merge([], intersect=False)

            # check for overlapping masks
            if all_masks:
                masks_merged = all_masks[0]
                for mask in all_masks[1:]:
                    if mask_utils.area(mask_utils.merge([masks_merged, mask], intersect=True)) != 0.0:
                        raise TrackEvalException(
                            'Tracker has overlapping masks. Tracker: ' + tracker + ' Seq: ' + seq + ' Timestep: ' + str(
                                t))
                    masks_merged = mask_utils.merge([masks_merged, mask], intersect=False)

        if is_gt:
            key_map = {'ids': 'gt_ids',
                       'classes': 'gt_classes',
                       'dets': 'gt_dets'}
        else:
            key_map = {'ids': 'tracker_ids',
                       'classes': 'tracker_classes',
                       'dets': 'tracker_dets'}
        for k, v in key_map.items():
            raw_data[v] = raw_data.pop(k)
        raw_data['num_timesteps'] = num_timesteps
        raw_data['seq'] = seq
        return raw_data

    @_timing.time
    def get_preprocessed_seq_data(self, raw_data, cls):
        """ Preprocess data for a single sequence for a single class ready for evaluation.
        Inputs:
             - raw_data is a dict containing the data for the sequence already read in by get_raw_seq_data().
             - cls is the class to be evaluated.
        Outputs:
             - data is a dict containing all of the information that metrics need to perform evaluation.
                It contains the following fields:
                    [num_timesteps, num_gt_ids, num_tracker_ids, num_gt_dets, num_tracker_dets] : integers.
                    [gt_ids, tracker_ids]: list (for each timestep) of 1D NDArrays (for each det).
                    [gt_dets, tracker_dets]: list (for each timestep) of lists of detection masks.
                    [similarity_scores]: list (for each timestep) of 2D NDArrays.
        Notes:
            General preprocessing (preproc) occurs in 4 steps. Some datasets may not use all of these steps.
                1) Extract only detections relevant for the class to be evaluated (including distractor detections).
                2) Match gt dets and tracker dets. Remove tracker dets that are matched to a gt det that is of a
                    distractor class, or otherwise marked as to be removed.
                3) Remove unmatched tracker dets if they fall within a crowd ignore region or don't meet a certain
                    other criteria (e.g. are too small).
                4) Remove gt dets that were only useful for preprocessing and not for actual evaluation.
            After the above preprocessing steps, this function also calculates the number of gt and tracker detections
                and unique track ids. It also relabels gt and tracker ids to be contiguous and checks that ids are
                unique within each timestep.

        MOTS Challenge:
            In MOTS Challenge, the 4 preproc steps are as follow:
                1) There is only one class (pedestrians) to be evaluated.
                2) There are no ground truth detections marked as to be removed/distractor classes.
                    Therefore also no matched tracker detections are removed.
                3) Ignore regions are used to remove unmatched detections (at least 50% overlap with ignore region).
                4) There are no ground truth detections (e.g. those of distractor classes) to be removed.
        """
        # Check that input data has unique ids
        self._check_unique_ids(raw_data)

        cls_id = int(self.class_name_to_class_id[cls])

        data_keys = ['gt_ids', 'tracker_ids', 'gt_dets', 'tracker_dets', 'similarity_scores']
        data = {key: [None] * raw_data['num_timesteps'] for key in data_keys}
        unique_gt_ids = []
        unique_tracker_ids = []
        num_gt_dets = 0
        num_tracker_dets = 0
        for t in range(raw_data['num_timesteps']):

            # Only extract relevant dets for this class for preproc and eval (cls)
            gt_class_mask = np.atleast_1d(raw_data['gt_classes'][t] == cls_id)
            gt_class_mask = gt_class_mask.astype(np.bool)
            gt_ids = raw_data['gt_ids'][t][gt_class_mask]
            gt_dets = [raw_data['gt_dets'][t][ind] for ind in range(len(gt_class_mask)) if gt_class_mask[ind]]

            tracker_class_mask = np.atleast_1d(raw_data['tracker_classes'][t] == cls_id)
            tracker_class_mask = tracker_class_mask.astype(np.bool)
            tracker_ids = raw_data['tracker_ids'][t][tracker_class_mask]
            tracker_dets = [raw_data['tracker_dets'][t][ind] for ind in range(len(tracker_class_mask)) if
                            tracker_class_mask[ind]]
            similarity_scores = raw_data['similarity_scores'][t][gt_class_mask, :][:, tracker_class_mask]

            # Match tracker and gt dets (with hungarian algorithm)
            unmatched_indices = np.arange(tracker_ids.shape[0])
            if gt_ids.shape[0] > 0 and tracker_ids.shape[0] > 0:
                matching_scores = similarity_scores.copy()
                matching_scores[matching_scores < 0.5 - np.finfo('float').eps] = -10000
                match_rows, match_cols = linear_sum_assignment(-matching_scores)
                actually_matched_mask = matching_scores[match_rows, match_cols] > 0 + np.finfo('float').eps
                match_cols = match_cols[actually_matched_mask]

                unmatched_indices = np.delete(unmatched_indices, match_cols, axis=0)

            # For unmatched tracker dets, remove those that are greater than 50% within a crowd ignore region.
            unmatched_tracker_dets = [tracker_dets[i] for i in range(len(tracker_dets)) if i in unmatched_indices]
            ignore_region = raw_data['gt_ignore_region'][t]
            intersection_with_ignore_region = self._calculate_mask_ious(unmatched_tracker_dets, [ignore_region],
                                                                        is_encoded=True, do_ioa=True)
            is_within_ignore_region = np.any(intersection_with_ignore_region > 0.5 + np.finfo('float').eps, axis=1)

            # Apply preprocessing to remove unwanted tracker dets.
            to_remove_tracker = unmatched_indices[is_within_ignore_region]
            data['tracker_ids'][t] = np.delete(tracker_ids, to_remove_tracker, axis=0)
            data['tracker_dets'][t] = np.delete(tracker_dets, to_remove_tracker, axis=0)
            similarity_scores = np.delete(similarity_scores, to_remove_tracker, axis=1)

            # Keep all ground truth detections
            data['gt_ids'][t] = gt_ids
            data['gt_dets'][t] = gt_dets
            data['similarity_scores'][t] = similarity_scores

            unique_gt_ids += list(np.unique(data['gt_ids'][t]))
            unique_tracker_ids += list(np.unique(data['tracker_ids'][t]))
            num_tracker_dets += len(data['tracker_ids'][t])
            num_gt_dets += len(data['gt_ids'][t])

        # Re-label IDs such that there are no empty IDs
        if len(unique_gt_ids) > 0:
            unique_gt_ids = np.unique(unique_gt_ids)
            gt_id_map = np.nan * np.ones((np.max(unique_gt_ids) + 1))
            gt_id_map[unique_gt_ids] = np.arange(len(unique_gt_ids))
            for t in range(raw_data['num_timesteps']):
                if len(data['gt_ids'][t]) > 0:
                    data['gt_ids'][t] = gt_id_map[data['gt_ids'][t]].astype(np.int)
        if len(unique_tracker_ids) > 0:
            unique_tracker_ids = np.unique(unique_tracker_ids)
            tracker_id_map = np.nan * np.ones((np.max(unique_tracker_ids) + 1))
            tracker_id_map[unique_tracker_ids] = np.arange(len(unique_tracker_ids))
            for t in range(raw_data['num_timesteps']):
                if len(data['tracker_ids'][t]) > 0:
                    data['tracker_ids'][t] = tracker_id_map[data['tracker_ids'][t]].astype(np.int)

        # Record overview statistics.
        data['num_tracker_dets'] = num_tracker_dets
        data['num_gt_dets'] = num_gt_dets
        data['num_tracker_ids'] = len(unique_tracker_ids)
        data['num_gt_ids'] = len(unique_gt_ids)
        data['num_timesteps'] = raw_data['num_timesteps']
        data['seq'] = raw_data['seq']

        # Ensure again that ids are unique per timestep after preproc.
        self._check_unique_ids(data, after_preproc=True)

        return data

    def _calculate_similarities(self, gt_dets_t, tracker_dets_t):
        similarity_scores = self._calculate_mask_ious(gt_dets_t, tracker_dets_t, is_encoded=True, do_ioa=False)
        return similarity_scores

    @staticmethod
    def _raise_index_error(is_gt, tracker, seq):
        """
        Auxiliary method to raise an evaluation error in case of an index error while reading files.
        :param is_gt: whether gt or tracker data is read
        :param tracker: the name of the tracker
        :param seq: the name of the seq
        :return: None
        """
        if is_gt:
            err = 'Cannot load gt data from sequence %s, because there are not enough ' \
                  'columns in the data.' % seq
            raise TrackEvalException(err)
        else:
            err = 'Cannot load tracker data from tracker %s, sequence %s, because there are not enough ' \
                  'columns in the data.' % (tracker, seq)
            raise TrackEvalException(err)

    @staticmethod
    def _raise_value_error(is_gt, tracker, seq):
        """
        Auxiliary method to raise an evaluation error in case of an value error while reading files.
        :param is_gt: whether gt or tracker data is read
        :param tracker: the name of the tracker
        :param seq: the name of the seq
        :return: None
        """
        if is_gt:
            raise TrackEvalException(
                'GT data for sequence %s cannot be converted to the right format. Is data corrupted?' % seq)
        else:
            raise TrackEvalException(
                'Tracking data from tracker %s, sequence %s cannot be converted to the right format. '
                'Is data corrupted?' % (tracker, seq))<|MERGE_RESOLUTION|>--- conflicted
+++ resolved
@@ -201,11 +201,7 @@
             data_keys += ['gt_ignore_region']
         raw_data = {key: [None] * num_timesteps for key in data_keys}
         for t in range(num_timesteps):
-<<<<<<< HEAD
-            time_key = str(t + 1)
-=======
             time_key = str(t+1)
->>>>>>> 45e82859
             # list to collect all masks of a timestep to check for overlapping areas
             all_masks = []
             if time_key in read_data.keys():
