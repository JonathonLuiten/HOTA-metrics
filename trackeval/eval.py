--- conflicted
+++ resolved
@@ -95,10 +95,6 @@
                             curr_res = {seq_key: seq_value[c_cls][metric_name] for seq_key, seq_value in res.items() if
                                         seq_key is not 'COMBINED_SEQ'}
                             res['COMBINED_SEQ'][c_cls][metric_name] = metric.combine_sequences(curr_res)
-<<<<<<< HEAD
-
-=======
->>>>>>> ae050206
                     # combine classes
                     if dataset.should_classes_combine:
                         combined_cls_keys += ['cls_comb_cls_av', 'cls_comb_det_av']
